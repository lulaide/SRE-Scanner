.env*
DS_Store
__pycache__
.vscode
.idea
<<<<<<< HEAD
test*
=======
venv
>>>>>>> 81ca8dfc
<|MERGE_RESOLUTION|>--- conflicted
+++ resolved
@@ -3,8 +3,5 @@
 __pycache__
 .vscode
 .idea
-<<<<<<< HEAD
-test*
-=======
 venv
->>>>>>> 81ca8dfc
+test*